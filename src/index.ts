--- conflicted
+++ resolved
@@ -18,13 +18,10 @@
 } from 'phosphor-messaging';
 
 import {
-<<<<<<< HEAD
-=======
   Property, clearPropertyData
 } from 'phosphor-properties';
 
 import {
->>>>>>> ed6591de
   Widget
 } from 'phosphor-widget';
 
